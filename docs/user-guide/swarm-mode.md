--- conflicted
+++ resolved
@@ -121,12 +121,7 @@
 	--name whoami1 \
 	--label traefik.port=80 \
 	--network traefik-net \
-<<<<<<< HEAD
-	emilevauge/whoami"
-=======
-	--label traefik.backend.loadbalancer.sticky=true \
 	containous/whoami"
->>>>>>> 1fad7e5a
 ```
 
 !!! note
